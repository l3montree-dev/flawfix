--- conflicted
+++ resolved
@@ -107,9 +107,8 @@
 
 	// get all the associated cwes
 
-<<<<<<< HEAD
 	return ctx.JSON(200, detailedFlawDTO{
-		flawDTO: flawDTO{
+		flawDTO: FlawDTO{
 			ID:                 flaw.ID,
 			ScannerID:          flaw.ScannerID,
 			Message:            flaw.Message,
@@ -128,25 +127,6 @@
 			CreatedAt:          flaw.CreatedAt,
 		},
 		Events: flaw.Events,
-=======
-	return ctx.JSON(200, FlawDTO{
-		ID:                 flaw.ID,
-		ScannerID:          flaw.ScannerID,
-		Message:            flaw.Message,
-		AssetID:            flaw.AssetID.String(),
-		State:              flaw.State,
-		CVE:                flaw.CVE,
-		Component:          flaw.Component,
-		CVEID:              flaw.CVEID,
-		ComponentPurlOrCpe: flaw.ComponentPurlOrCpe,
-		Effort:             flaw.Effort,
-		RiskAssessment:     flaw.RiskAssessment,
-		RawRiskAssessment:  flaw.RawRiskAssessment,
-		Priority:           flaw.Priority,
-		ArbitraryJsonData:  flaw.GetArbitraryJsonData(),
-		LastDetected:       flaw.LastDetected,
-		CreatedAt:          flaw.CreatedAt,
->>>>>>> b9e81f7b
 	})
 }
 
